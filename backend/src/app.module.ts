--- conflicted
+++ resolved
@@ -1,37 +1,10 @@
-import { Module, ValidationPipe } from '@nestjs/common';
-import { APP_PIPE } from '@nestjs/core';
+import { Module } from '@nestjs/common';
 import { ConfigModule } from '@nestjs/config';
 import { HealthModule } from './health/health.module';
 import { AuthModule } from './modules/auth/auth.module';
-<<<<<<< HEAD
-import { FilesModule } from './modules/files/files.module';
-import { CatalogModule } from './modules/catalog/catalog.module';
 import { PrismaModule } from './prisma/prisma.module';
 import { CacheModule } from './modules/caching/cache.module';
 import { AnalyticsModule } from './modules/analytics/analytics.module';
-import { CheckoutModule } from './modules/checkout/checkout.module';
-import { OrdersModule } from './modules/orders/orders.module';
-import { BookingsModule } from './modules/bookings/bookings.module';
-import { PaymentsModule } from './modules/payments/payments.module';
-import { ChatModule } from './modules/chat/chat.module';
-import { SupportModule } from './modules/support/support.module';
-import { TechniciansModule } from './modules/technicians/technicians.module';
-import { ServicesModule } from './modules/services/services.module';
-import { ServiceTypesModule } from './modules/service-types/service-types.module';
-import { PromotionsModule } from './modules/promotions/promotions.module';
-import { ProjectsModule } from './modules/projects/projects.module';
-import { MarketingModule } from './modules/marketing/marketing.module';
-import { ReviewsModule } from './modules/reviews/reviews.module';
-import { NotificationsModule } from './modules/notifications/notifications.module';
-import { ReportsModule } from './modules/reports/reports.module';
-import { BackupModule } from './modules/backup/backup.module';
-import { SettingsModule } from './modules/settings/settings.module';
-import { SiteModule } from './modules/site/site.module';
-=======
-import { PrismaModule } from './prisma/prisma.module';
-import { CacheModule } from './modules/caching/cache.module';
-import { AnalyticsModule } from './modules/analytics/analytics.module';
->>>>>>> 097973e8
 
 @Module({
   imports: [
@@ -41,47 +14,10 @@
     PrismaModule,
     CacheModule.forRoot({ isGlobal: true, ttl: 300 }),
     HealthModule,
-<<<<<<< HEAD
-    FilesModule,
-    CatalogModule,
     AuthModule,
     AnalyticsModule,
-    CheckoutModule,
-    OrdersModule,
-    BookingsModule,
-    PaymentsModule,
-    ChatModule,
-    SupportModule,
-    TechniciansModule,
-    ServicesModule,
-    ServiceTypesModule,
-    // Dashboard Modules
-    PromotionsModule,
-    ProjectsModule,
-    MarketingModule, // Handles campaigns
-    ReviewsModule,
-    NotificationsModule,
-    ReportsModule,
-    BackupModule, // Use existing BackupModule
-    SettingsModule,
-    SiteModule,
-=======
-    AuthModule,
-    AnalyticsModule,
->>>>>>> 097973e8
   ],
   controllers: [],
-  providers: [
-    {
-      provide: APP_PIPE,
-      useValue: new ValidationPipe({
-        whitelist: false,
-        forbidNonWhitelisted: false,
-        transform: true,
-        transformOptions: { enableImplicitConversion: true },
-        errorHttpStatusCode: 400,
-      }),
-    },
-  ],
+  providers: [],
 })
 export class AppModule {}